--- conflicted
+++ resolved
@@ -89,40 +89,7 @@
 }
 
 func TestMetricsHook(t *testing.T) {
-<<<<<<< HEAD
-	tests := []struct {
-		name string
-		c    Config
-
-		expectedOutput int
-	}{
-		{
-			"log level counter should return with correct value",
-			Config{},
-			1,
-		},
-	}
-	for _, test := range tests {
-		t.Run(test.name, func(t *testing.T) {
-			test.c.counter = prometheus.NewCounterVec(
-				prometheus.CounterOpts{
-					Name: "logs_emitted",
-					Help: "Total number of logs emitted by this application instance",
-				},
-				[]string{"level"},
-			)
-			for i := 0; i < test.expectedOutput; i++ {
-				test.c.metricsHook(zapcore.Entry{Level: zapcore.DebugLevel})
-			}
-			counter, err := test.c.counter.GetMetricWith(prometheus.Labels{"level": "DEBUG"})
-			assert.NoError(t, err)
-			pb := &dto.Metric{}
-			counter.Write(pb)
-			assert.Equal(t, test.expectedOutput, int(pb.Counter.GetValue()))
-			prometheus.Unregister(test.c.counter)
-		})
-=======
-	lc := LoggingConfig{
+	c := Config{
 		counter: prometheus.NewCounterVec(
 			prometheus.CounterOpts{
 				Name: "logs_emitted",
@@ -130,16 +97,15 @@
 			},
 			[]string{"level"},
 		),
->>>>>>> 504a6a40
 	}
-	metricsHookFunc := metricsHook(lc.counter)
+	metricsHookFunc := metricsHook(c.counter)
 	metricsHookFunc(zapcore.Entry{Level: zapcore.DebugLevel})
-	counter, err := lc.counter.GetMetricWith(prometheus.Labels{"level": "DEBUG"})
+	counter, err := c.counter.GetMetricWith(prometheus.Labels{"level": "DEBUG"})
 	assert.NoError(t, err)
 	pb := &dto.Metric{}
 	counter.Write(pb)
 	assert.Equal(t, 1, int(pb.Counter.GetValue()))
-	prometheus.Unregister(lc.counter)
+	prometheus.Unregister(c.counter)
 }
 
 func TestInitializeLogger(t *testing.T) {
